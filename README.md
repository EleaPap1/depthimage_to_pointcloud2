--- conflicted
+++ resolved
@@ -4,40 +4,7 @@
 
 ## Install some dependencies
 ```
-<<<<<<< HEAD
-# For kobuki_driver:
-sudo apt-get install ros-kinetic-catkin ros-kinetic-cmake-modules libftdi-dev ros-kinetic-sophus
-# For astra_camera:
-sudo apt-get install libudev-dev
-. /opt/ros/kinetic/setup.bash
-```
-
-Extend this list as we bring in other dependencies (or perhaps document using `rosdep` to do this step).
-
-**Note**: The above line may require you to uninstall `python3-catkin-pkg`,
-which may have a negative impact on other things that you're doing.
-
-## Make a workspace and get some code
-```
-mkdir ~/catkin_ws
-cd ~/catkin_ws
-mkdir src
-cd src
-git clone https://github.com/stonier/ecl_core.git
-git clone https://github.com/stonier/ecl_lite.git
-git clone https://github.com/stonier/ecl_navigation.git
-git clone https://github.com/stonier/ecl_tools.git
-git clone https://github.com/yujinrobot/kobuki_core.git
-```
-
-Extend this list of repos as we bring in other dependencies (or perhaps create and reference a vcs/wstool/rosinstall/bash file).
-
-## Build and install the workspace
-```
-=======
 sudo apt-get install ros-kinetic-kobuki-driver 
->>>>>>> ee788f9a
-. /opt/ros/kinetic/setup.bash
 ```
 
 ## Get the ROS 2 code
